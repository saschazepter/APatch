package me.bmax.apatch.ui.screen

import android.app.Activity.RESULT_OK
import android.content.Context
import android.content.Intent
import android.net.Uri
import android.util.Log
import android.util.Patterns
import android.widget.Toast
import androidx.activity.compose.rememberLauncherForActivityResult
import androidx.activity.result.contract.ActivityResultContracts
import androidx.compose.foundation.clickable
import androidx.compose.foundation.layout.Arrangement
import androidx.compose.foundation.layout.Box
import androidx.compose.foundation.layout.Column
import androidx.compose.foundation.layout.PaddingValues
import androidx.compose.foundation.layout.Row
import androidx.compose.foundation.layout.Spacer
import androidx.compose.foundation.layout.fillMaxSize
import androidx.compose.foundation.layout.fillMaxWidth
import androidx.compose.foundation.layout.height
import androidx.compose.foundation.layout.padding
import androidx.compose.foundation.layout.width
import androidx.compose.foundation.lazy.LazyColumn
import androidx.compose.foundation.lazy.LazyListState
import androidx.compose.foundation.lazy.items
import androidx.compose.foundation.lazy.rememberLazyListState
import androidx.compose.foundation.shape.RoundedCornerShape
import androidx.compose.material3.ExperimentalMaterial3Api
import androidx.compose.material3.FloatingActionButton
import androidx.compose.material3.HorizontalDivider
import androidx.compose.material3.Icon
import androidx.compose.material3.MaterialTheme
import androidx.compose.material3.Scaffold
import androidx.compose.material3.SnackbarDuration
import androidx.compose.material3.SnackbarHost
import androidx.compose.material3.SnackbarHostState
import androidx.compose.material3.SnackbarResult
import androidx.compose.material3.Surface
import androidx.compose.material3.Switch
import androidx.compose.material3.Text
import androidx.compose.material3.pulltorefresh.PullToRefreshBox
import androidx.compose.runtime.Composable
import androidx.compose.runtime.LaunchedEffect
import androidx.compose.runtime.getValue
import androidx.compose.runtime.livedata.observeAsState
import androidx.compose.runtime.produceState
import androidx.compose.runtime.remember
import androidx.compose.runtime.rememberCoroutineScope
import androidx.compose.ui.Alignment
import androidx.compose.ui.Modifier
import androidx.compose.ui.draw.alpha
import androidx.compose.ui.platform.LocalContext
import androidx.compose.ui.res.painterResource
import androidx.compose.ui.res.stringResource
import androidx.compose.ui.text.font.FontWeight
import androidx.compose.ui.text.style.TextAlign
import androidx.compose.ui.text.style.TextDecoration
import androidx.compose.ui.text.style.TextOverflow
import androidx.compose.ui.unit.dp
import androidx.core.net.toUri
import androidx.lifecycle.viewmodel.compose.viewModel
import com.ramcosta.composedestinations.annotation.Destination
import com.ramcosta.composedestinations.annotation.RootGraph
import com.ramcosta.composedestinations.generated.destinations.ExecuteAPMActionScreenDestination
import com.ramcosta.composedestinations.generated.destinations.InstallScreenDestination
import com.ramcosta.composedestinations.navigation.DestinationsNavigator
import kotlinx.coroutines.Dispatchers
import kotlinx.coroutines.launch
import kotlinx.coroutines.withContext
import me.bmax.apatch.APApplication
import me.bmax.apatch.R
import me.bmax.apatch.apApp
import me.bmax.apatch.ui.WebUIActivity
import me.bmax.apatch.ui.component.ConfirmResult
import me.bmax.apatch.ui.component.IconTextButton
import me.bmax.apatch.ui.component.ModuleStateIndicator
import me.bmax.apatch.ui.component.SearchAppBar
import me.bmax.apatch.ui.component.rememberConfirmDialog
import me.bmax.apatch.ui.component.rememberLoadingDialog
import me.bmax.apatch.ui.viewmodel.APModuleViewModel
import me.bmax.apatch.util.DownloadListener
import me.bmax.apatch.util.download
import me.bmax.apatch.util.hasMagisk
import me.bmax.apatch.util.reboot
import me.bmax.apatch.util.toggleModule
import me.bmax.apatch.util.ui.LocalSnackbarHost
import me.bmax.apatch.util.uninstallModule

@Destination<RootGraph>
@Composable
fun APModuleScreen(navigator: DestinationsNavigator) {
    val snackBarHost = LocalSnackbarHost.current
    val context = LocalContext.current

    val state by APApplication.apStateLiveData.observeAsState(APApplication.State.UNKNOWN_STATE)
    if (state != APApplication.State.ANDROIDPATCH_INSTALLED && state != APApplication.State.ANDROIDPATCH_NEED_UPDATE) {
        Column(
            modifier = Modifier
                .fillMaxSize()
                .padding(12.dp),
            verticalArrangement = Arrangement.Center,
            horizontalAlignment = Alignment.CenterHorizontally
        ) {
            Row {
                Text(
                    text = stringResource(id = R.string.apm_not_installed),
                    style = MaterialTheme.typography.titleMedium
                )
            }
        }
        return
    }

    val viewModel = viewModel<APModuleViewModel>()

    LaunchedEffect(Unit) {
        if (viewModel.moduleList.isEmpty() || viewModel.isNeedRefresh) {
            viewModel.fetchModuleList()
        }
    }
    val webUILauncher = rememberLauncherForActivityResult(
        contract = ActivityResultContracts.StartActivityForResult()
    ) { viewModel.fetchModuleList() }
    //TODO: FIXME -> val isSafeMode = Natives.getSafeMode()
    val isSafeMode = false
    val hasMagisk = hasMagisk()
    val hideInstallButton = isSafeMode || hasMagisk

    val moduleListState = rememberLazyListState()

    Scaffold(
        topBar = {
            SearchAppBar(
                title = { Text(stringResource(R.string.apm)) },
                searchText = viewModel.search,
                onSearchTextChange = { viewModel.search = it.trim() },
                onClearClick = { viewModel.search = "" })
        }, floatingActionButton = if (hideInstallButton) {
            { /* Empty */ }
        } else {
            {
                val selectZipLauncher = rememberLauncherForActivityResult(
                    contract = ActivityResultContracts.StartActivityForResult()
                ) {
                    if (it.resultCode != RESULT_OK) {
                        return@rememberLauncherForActivityResult
                    }
                    val data = it.data ?: return@rememberLauncherForActivityResult
                    val uri = data.data ?: return@rememberLauncherForActivityResult

                    Log.i("ModuleScreen", "select zip result: $uri")

                    navigator.navigate(InstallScreenDestination(uri, MODULE_TYPE.APM))

                    viewModel.markNeedRefresh()
                }

                FloatingActionButton(
                    contentColor = MaterialTheme.colorScheme.onPrimary,
                    containerColor = MaterialTheme.colorScheme.primary,
                    onClick = {
                        // select the zip file to install
                        val intent = Intent(Intent.ACTION_GET_CONTENT)
                        intent.type = "application/zip"
                        selectZipLauncher.launch(intent)
                    }) {
                    Icon(
                        painter = painterResource(id = R.drawable.package_import),
                        contentDescription = null
                    )
                }
            }
        }, snackbarHost = { SnackbarHost(snackBarHost) }) { innerPadding ->
        when {
            hasMagisk -> {
                Box(
                    modifier = Modifier
                        .fillMaxSize()
                        .padding(24.dp),
                    contentAlignment = Alignment.Center
                ) {
                    Text(
                        stringResource(R.string.apm_magisk_conflict),
                        textAlign = TextAlign.Center,
                    )
                }
            }

            else -> {
                ModuleList(
                    navigator,
                    viewModel = viewModel,
                    modifier = Modifier
                        .padding(innerPadding)
                        .fillMaxSize(),
                    state = moduleListState,
                    onInstallModule = {
                        navigator.navigate(InstallScreenDestination(it, MODULE_TYPE.APM))
                    },
                    onClickModule = { id, name, hasWebUi ->
                        if (hasWebUi) {
                            webUILauncher.launch(
                                Intent(
                                    context, WebUIActivity::class.java
                                ).setData("apatch://webui/$id".toUri()).putExtra("id", id)
                                    .putExtra("name", name)
                            )
                        }
                    },
                    snackBarHost = snackBarHost,
                    context = context
                )
            }
        }
    }
}

@OptIn(ExperimentalMaterial3Api::class)
@Composable
private fun ModuleList(
    navigator: DestinationsNavigator,
    viewModel: APModuleViewModel,
    modifier: Modifier = Modifier,
    state: LazyListState,
    onInstallModule: (Uri) -> Unit,
    onClickModule: (id: String, name: String, hasWebUi: Boolean) -> Unit,
    snackBarHost: SnackbarHostState,
    context: Context
) {
    val failedEnable = stringResource(R.string.apm_failed_to_enable)
    val failedDisable = stringResource(R.string.apm_failed_to_disable)
    val failedUninstall = stringResource(R.string.apm_uninstall_failed)
    val successUninstall = stringResource(R.string.apm_uninstall_success)
    val reboot = stringResource(id = R.string.reboot)
    val rebootToApply = stringResource(id = R.string.apm_reboot_to_apply)
    val moduleStr = stringResource(id = R.string.apm)
    val uninstall = stringResource(id = R.string.apm_remove)
    val cancel = stringResource(id = android.R.string.cancel)
    val moduleUninstallConfirm = stringResource(id = R.string.apm_uninstall_confirm)
    val updateText = stringResource(R.string.apm_update)
    val changelogText = stringResource(R.string.apm_changelog)
    val downloadingText = stringResource(R.string.apm_downloading)
    val startDownloadingText = stringResource(R.string.apm_start_downloading)

    val loadingDialog = rememberLoadingDialog()
    val confirmDialog = rememberConfirmDialog()

    suspend fun onModuleUpdate(
        module: APModuleViewModel.ModuleInfo,
        changelogUrl: String,
        downloadUrl: String,
        fileName: String
    ) {
        val changelog = loadingDialog.withLoading {
            withContext(Dispatchers.IO) {
                if (Patterns.WEB_URL.matcher(changelogUrl).matches()) {
                    apApp.okhttpClient.newCall(
                        okhttp3.Request.Builder().url(changelogUrl).build()
                    ).execute().body!!.string()
                } else {
                    changelogUrl
                }
            }
        }


        if (changelog.isNotEmpty()) {
            // changelog is not empty, show it and wait for confirm
            val confirmResult = confirmDialog.awaitConfirm(
                changelogText,
                content = changelog,
                markdown = true,
                confirm = updateText,
            )

            if (confirmResult != ConfirmResult.Confirmed) {
                return
            }
        }

        withContext(Dispatchers.Main) {
            Toast.makeText(
                context, startDownloadingText.format(module.name), Toast.LENGTH_SHORT
            ).show()
        }

        val downloading = downloadingText.format(module.name)
        withContext(Dispatchers.IO) {
            download(
                context,
                downloadUrl,
                fileName,
                downloading,
                onDownloaded = onInstallModule,
                onDownloading = {
                    launch(Dispatchers.Main) {
                        Toast.makeText(context, downloading, Toast.LENGTH_SHORT).show()
                    }
                })
        }
    }

    suspend fun onModuleUninstall(module: APModuleViewModel.ModuleInfo) {
        val confirmResult = confirmDialog.awaitConfirm(
            moduleStr,
            content = moduleUninstallConfirm.format(module.name),
            confirm = uninstall,
            dismiss = cancel
        )
        if (confirmResult != ConfirmResult.Confirmed) {
            return
        }

        val success = loadingDialog.withLoading {
            withContext(Dispatchers.IO) {
                uninstallModule(module.id)
            }
        }

        if (success) {
            viewModel.fetchModuleList()
        }
        val message = if (success) {
            successUninstall.format(module.name)
        } else {
            failedUninstall.format(module.name)
        }
        val actionLabel = if (success) {
            reboot
        } else {
            null
        }
        val result = snackBarHost.showSnackbar(
            message = message, actionLabel = actionLabel, duration = SnackbarDuration.Long
        )
        if (result == SnackbarResult.ActionPerformed) {
            reboot()
        }
    }

    PullToRefreshBox(
        modifier = modifier,
        onRefresh = { viewModel.fetchModuleList() },
        isRefreshing = viewModel.isRefreshing
    ) {
        LazyColumn(
            modifier = Modifier.fillMaxSize(),
            state = state,
            verticalArrangement = Arrangement.spacedBy(16.dp),
            contentPadding = remember {
                PaddingValues(
                    start = 16.dp,
                    top = 16.dp,
                    end = 16.dp,
                    bottom = 16.dp + 16.dp + 56.dp /*  Scaffold Fab Spacing + Fab container height */
                )
            },
        ) {
            when {
                viewModel.moduleList.isEmpty() -> {
                    item {
                        Box(
                            modifier = Modifier.fillParentMaxSize(),
                            contentAlignment = Alignment.Center
                        ) {
                            Text(
                                stringResource(R.string.apm_empty), textAlign = TextAlign.Center
                            )
                        }
                    }
                }

                else -> {
                    items(viewModel.moduleList) { module ->
                        val scope = rememberCoroutineScope()
                        val updatedModule by produceState(initialValue = Triple("", "", "")) {
                            scope.launch(Dispatchers.IO) {
                                value = viewModel.checkUpdate(module)
                            }
                        }

                        ModuleItem(
                            navigator,
                            module,
                            updatedModule.first,
                            onUninstall = {
                                scope.launch { onModuleUninstall(module) }
                            },
                            onCheckChanged = {
                                scope.launch {
                                    val success = loadingDialog.withLoading {
                                        withContext(Dispatchers.IO) {
                                            toggleModule(module.id, !module.enabled)
                                        }
                                    }
                                    if (success) {
                                        viewModel.fetchModuleList()

                                        val result = snackBarHost.showSnackbar(
                                            message = rebootToApply,
                                            actionLabel = reboot,
                                            duration = SnackbarDuration.Long
                                        )
                                        if (result == SnackbarResult.ActionPerformed) {
                                            reboot()
                                        }
                                    } else {
                                        val message = if (module.enabled) failedDisable else failedEnable
                                        snackBarHost.showSnackbar(message.format(module.name))
                                    }
                                }
                            },
                            onUpdate = {
                                scope.launch {
                                    onModuleUpdate(
                                        module,
                                        updatedModule.third,
                                        updatedModule.first,
                                        "${module.name}-${updatedModule.second}.zip"
                                    )
                                }
                            },
                            onClick = {
                                onClickModule(it.id, it.name, it.hasWebUi)
                            })
                        // fix last item shadow incomplete in LazyColumn
                        Spacer(Modifier.height(1.dp))
                    }
                }
            }
        }

        DownloadListener(context, onInstallModule)
    }
}

@Composable
private fun ModuleItem(
    navigator: DestinationsNavigator,
    module: APModuleViewModel.ModuleInfo,
    updateUrl: String,
    onUninstall: (APModuleViewModel.ModuleInfo) -> Unit,
    onCheckChanged: (Boolean) -> Unit,
    onUpdate: (APModuleViewModel.ModuleInfo) -> Unit,
    onClick: (APModuleViewModel.ModuleInfo) -> Unit,
    modifier: Modifier = Modifier,
    alpha: Float = 1f,
) {
    val decoration = if (!module.remove) TextDecoration.None else TextDecoration.LineThrough
    val moduleVersion = stringResource(id = R.string.apm_version)
    val moduleAuthor = stringResource(id = R.string.apm_author)
    val viewModel = viewModel<APModuleViewModel>()
    Surface(
        modifier = modifier,
        color = MaterialTheme.colorScheme.surface,
        tonalElevation = 1.dp,
        shape = RoundedCornerShape(20.dp)
    ) {

        Box(
            modifier = Modifier
                .fillMaxWidth()
                .clickable { onClick(module) },
            contentAlignment = Alignment.Center
        ) {
            Column(
                modifier = Modifier.fillMaxWidth()
            ) {
                Row(
                    modifier = Modifier.padding(all = 16.dp),
                    verticalAlignment = Alignment.CenterVertically
                ) {
                    Column(
                        modifier = Modifier
                            .alpha(alpha = alpha)
                            .weight(1f),
                        verticalArrangement = Arrangement.spacedBy(2.dp)
                    ) {
                        Text(
                            text = module.name,
                            style = MaterialTheme.typography.titleSmall.copy(fontWeight = FontWeight.Bold),
                            maxLines = 2,
                            textDecoration = decoration,
                            overflow = TextOverflow.Ellipsis
                        )

                        Text(
                            text = "$moduleVersion: ${module.version}\n$moduleAuthor: ${module.author}",
                            style = MaterialTheme.typography.bodySmall,
                            textDecoration = decoration,
                            color = MaterialTheme.colorScheme.onSurfaceVariant
                        )
                    }

                    Switch(
                        enabled = !module.update,
                        checked = module.enabled,
                        onCheckedChange = onCheckChanged
                    )
                }

                Text(
                    modifier = Modifier
                        .alpha(alpha = alpha)
                        .padding(horizontal = 16.dp),
                    text = module.description,
                    style = MaterialTheme.typography.bodySmall,
                    textDecoration = decoration,
                    color = MaterialTheme.colorScheme.outline
                )

                HorizontalDivider(
                    thickness = 1.5.dp,
                    color = MaterialTheme.colorScheme.surface,
                    modifier = Modifier.padding(top = 8.dp)
                )

                Row(
                    modifier = Modifier
                        .padding(horizontal = 16.dp, vertical = 8.dp)
                        .fillMaxWidth(),
                    verticalAlignment = Alignment.CenterVertically
                ) {
<<<<<<< HEAD
=======
                    if (updateUrl.isNotEmpty()) {
                        ModuleUpdateButton(onClick = { onUpdate(module) })
>>>>>>> bc9dbebe

                    val hideText = listOf(module.hasWebUi, updateUrl.isNotEmpty(), module.hasActionScript).count { it } >= 2

                    if (module.hasWebUi) {
<<<<<<< HEAD
                        IconTextButton(
                            iconRes = R.drawable.web,
                            textRes = R.string.apm_webui_open,
                            showText = !hideText,
                            onClick = { onClick(module) }
                        )
                        Spacer(modifier = Modifier.width(12.dp))
                    }

=======
                        FilledTonalButton(
                            onClick = { onClick(module) },
                            enabled = true,
                            contentPadding = PaddingValues(horizontal = 12.dp)
                        ) {
                            Icon(
                                modifier = Modifier.size(20.dp),
                                painter = painterResource(id = R.drawable.webui),
                                contentDescription = null
                            )

                            Spacer(modifier = Modifier.width(6.dp))
                            Text(
                                text = stringResource(id = R.string.apm_webui_open),
                                maxLines = 1,
                                overflow = TextOverflow.Visible,
                                softWrap = false
                            )
                        }

                        Spacer(modifier = Modifier.width(12.dp))
                    }

                    Spacer(modifier = Modifier.weight(1f))
>>>>>>> bc9dbebe

                    if (module.hasActionScript) {
                        IconTextButton(
                            iconRes = R.drawable.settings,
                            textRes = R.string.apm_action,
                            showText = !hideText,
                            onClick = {
                                navigator.navigate(ExecuteAPMActionScreenDestination(module.id))
                                viewModel.markNeedRefresh()
                            }
                        )
                        Spacer(modifier = Modifier.width(12.dp))
                    }

                    Spacer(modifier = Modifier.weight(1f))

                    if (updateUrl.isNotEmpty()) {
                        IconTextButton(
                            iconRes = R.drawable.device_mobile_down,
                            textRes = R.string.apm_update,
                            showText = !hideText,
                            onClick = { onUpdate(module) }
                        )
                        Spacer(modifier = Modifier.width(12.dp))
                    }

                    if (!module.remove) {
                        IconTextButton(
                            iconRes = R.drawable.trash,
                            textRes = R.string.apm_remove,
                            showText = !hideText,
                            onClick = { onUninstall(module) }
                        )
                    }
                }
            }
            if (module.update) {
                ModuleStateIndicator(R.drawable.device_mobile_down)
            }
        }
    }
}<|MERGE_RESOLUTION|>--- conflicted
+++ resolved
@@ -522,18 +522,12 @@
                         .fillMaxWidth(),
                     verticalAlignment = Alignment.CenterVertically
                 ) {
-<<<<<<< HEAD
-=======
-                    if (updateUrl.isNotEmpty()) {
-                        ModuleUpdateButton(onClick = { onUpdate(module) })
->>>>>>> bc9dbebe
 
                     val hideText = listOf(module.hasWebUi, updateUrl.isNotEmpty(), module.hasActionScript).count { it } >= 2
 
                     if (module.hasWebUi) {
-<<<<<<< HEAD
                         IconTextButton(
-                            iconRes = R.drawable.web,
+                            iconRes = R.drawable.webui,
                             textRes = R.string.apm_webui_open,
                             showText = !hideText,
                             onClick = { onClick(module) }
@@ -541,32 +535,6 @@
                         Spacer(modifier = Modifier.width(12.dp))
                     }
 
-=======
-                        FilledTonalButton(
-                            onClick = { onClick(module) },
-                            enabled = true,
-                            contentPadding = PaddingValues(horizontal = 12.dp)
-                        ) {
-                            Icon(
-                                modifier = Modifier.size(20.dp),
-                                painter = painterResource(id = R.drawable.webui),
-                                contentDescription = null
-                            )
-
-                            Spacer(modifier = Modifier.width(6.dp))
-                            Text(
-                                text = stringResource(id = R.string.apm_webui_open),
-                                maxLines = 1,
-                                overflow = TextOverflow.Visible,
-                                softWrap = false
-                            )
-                        }
-
-                        Spacer(modifier = Modifier.width(12.dp))
-                    }
-
-                    Spacer(modifier = Modifier.weight(1f))
->>>>>>> bc9dbebe
 
                     if (module.hasActionScript) {
                         IconTextButton(
