package me.bmax.apatch.ui.screen

import android.net.Uri
import android.os.Environment
import androidx.compose.foundation.layout.Column
import androidx.compose.foundation.layout.fillMaxSize
import androidx.compose.foundation.layout.padding
import androidx.compose.foundation.rememberScrollState
import androidx.compose.foundation.verticalScroll
import androidx.compose.material.icons.Icons
import androidx.compose.material.icons.automirrored.filled.ArrowBack
import androidx.compose.material.icons.filled.Refresh
import androidx.compose.material.icons.filled.Save
import androidx.compose.material3.ExperimentalMaterial3Api
import androidx.compose.material3.ExtendedFloatingActionButton
import androidx.compose.material3.Icon
import androidx.compose.material3.IconButton
import androidx.compose.material3.MaterialTheme
import androidx.compose.material3.Scaffold
import androidx.compose.material3.Text
import androidx.compose.material3.TopAppBar
import androidx.compose.runtime.Composable
import androidx.compose.runtime.LaunchedEffect
import androidx.compose.runtime.getValue
import androidx.compose.runtime.mutableStateOf
import androidx.compose.runtime.rememberCoroutineScope
import androidx.compose.runtime.saveable.rememberSaveable
import androidx.compose.runtime.setValue
import androidx.compose.ui.Modifier
import androidx.compose.ui.input.key.Key
import androidx.compose.ui.input.key.key
import androidx.compose.ui.res.stringResource
import androidx.compose.ui.text.font.FontFamily
import androidx.compose.ui.tooling.preview.Preview
import androidx.compose.ui.unit.dp
import com.ramcosta.composedestinations.annotation.Destination
import com.ramcosta.composedestinations.annotation.RootGraph
import com.ramcosta.composedestinations.navigation.DestinationsNavigator
import kotlinx.coroutines.Dispatchers
import kotlinx.coroutines.launch
import kotlinx.coroutines.withContext
import me.bmax.apatch.R
import me.bmax.apatch.ui.component.KeyEventBlocker
import me.bmax.apatch.util.installModule
import me.bmax.apatch.util.ui.LocalSnackbarHost
import me.bmax.apatch.util.reboot
import java.io.File
import java.text.SimpleDateFormat
import java.util.Date
import java.util.Locale


enum class MODULE_TYPE {
    KPM,
    APM
}

@Composable
<<<<<<< HEAD
@Destination<RootGraph>
fun InstallScreen(navigator: DestinationsNavigator, uri: Uri) {
=======
@Destination
fun InstallScreen(navigator: DestinationsNavigator, uri: Uri, type: MODULE_TYPE) {
>>>>>>> 708c7030
    var text by rememberSaveable { mutableStateOf("") }
    val logContent = rememberSaveable { StringBuilder() }
    var showFloatAction by rememberSaveable { mutableStateOf(false) }

    val snackBarHost = LocalSnackbarHost.current
    val scope = rememberCoroutineScope()
    val scrollState = rememberScrollState()

    LaunchedEffect(Unit) {
        if (text.isNotEmpty()) {
            return@LaunchedEffect
        }
        withContext(Dispatchers.IO) {
            installModule(uri, type, onFinish = { success ->
                if (success) {
                    showFloatAction = true
                }
            }, onStdout = {
                text += "$it\n"
                logContent.append(it).append("\n")
            }, onStderr = {
                text += "$it\n"
                logContent.append(it).append("\n")
            })

        }
    }

    Scaffold(
        topBar = {
            TopBar(
                onBack = {
                    navigator.popBackStack()
                },
                onSave = {
                    scope.launch {
                        val format = SimpleDateFormat("yyyy-MM-dd-HH-mm-ss", Locale.getDefault())
                        val date = format.format(Date())
                        val file = File(
                            Environment.getExternalStoragePublicDirectory(Environment.DIRECTORY_DOWNLOADS),
                            "APatch_install_${type}_log_${date}.log"
                        )
                        file.writeText(logContent.toString())
                        snackBarHost.showSnackbar("Log saved to ${file.absolutePath}")
                    }
                }
            )
        },
        floatingActionButton = {
            if (showFloatAction) {
                val reboot = stringResource(id = R.string.reboot)
                ExtendedFloatingActionButton(
                    onClick = {
                        scope.launch {
                            withContext(Dispatchers.IO) {
                                reboot()
                            }
                        }
                    },
                    icon = { Icon(Icons.Filled.Refresh, reboot) },
                    text = { Text(text = reboot) },
                )
            }

        }
    ) { innerPadding ->
        KeyEventBlocker {
            it.key == Key.VolumeDown || it.key == Key.VolumeUp
        }
        Column(
            modifier = Modifier
                .fillMaxSize(1f)
                .padding(innerPadding)
                .verticalScroll(scrollState),
        ) {
            LaunchedEffect(text) {
                scrollState.animateScrollTo(scrollState.maxValue)
            }
            Text(
                modifier = Modifier.padding(8.dp),
                text = text,
                fontSize = MaterialTheme.typography.bodySmall.fontSize,
                fontFamily = FontFamily.Monospace,
                lineHeight = MaterialTheme.typography.bodySmall.lineHeight,
            )
        }
    }
}

@OptIn(ExperimentalMaterial3Api::class)
@Composable
private fun TopBar(onBack: () -> Unit = {}, onSave: () -> Unit = {}) {
    TopAppBar(
        title = { Text(stringResource(R.string.apm_install)) },
        navigationIcon = {
            IconButton(
                onClick = onBack
            ) { Icon(Icons.AutoMirrored.Filled.ArrowBack, contentDescription = null) }
        },
        actions = {
            IconButton(onClick = onSave) {
                Icon(
                    imageVector = Icons.Filled.Save,
                    contentDescription = "Localized description"
                )
            }
        }
    )
}

@Preview
@Composable
fun InstallPreview() {
//    InstallScreen(DestinationsNavigator(), uri = Uri.EMPTY)
}<|MERGE_RESOLUTION|>--- conflicted
+++ resolved
@@ -42,13 +42,12 @@
 import me.bmax.apatch.R
 import me.bmax.apatch.ui.component.KeyEventBlocker
 import me.bmax.apatch.util.installModule
+import me.bmax.apatch.util.reboot
 import me.bmax.apatch.util.ui.LocalSnackbarHost
-import me.bmax.apatch.util.reboot
 import java.io.File
 import java.text.SimpleDateFormat
 import java.util.Date
 import java.util.Locale
-
 
 enum class MODULE_TYPE {
     KPM,
@@ -56,13 +55,8 @@
 }
 
 @Composable
-<<<<<<< HEAD
 @Destination<RootGraph>
-fun InstallScreen(navigator: DestinationsNavigator, uri: Uri) {
-=======
-@Destination
 fun InstallScreen(navigator: DestinationsNavigator, uri: Uri, type: MODULE_TYPE) {
->>>>>>> 708c7030
     var text by rememberSaveable { mutableStateOf("") }
     val logContent = rememberSaveable { StringBuilder() }
     var showFloatAction by rememberSaveable { mutableStateOf(false) }
@@ -87,7 +81,6 @@
                 text += "$it\n"
                 logContent.append(it).append("\n")
             })
-
         }
     }
 
