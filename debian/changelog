--- conflicted
+++ resolved
@@ -1,4 +1,9 @@
-<<<<<<< HEAD
+openmediavault-omvextrasorg (4.0.0) stable; urgency=low
+
+  * Adapt for OMV 4.x
+
+ -- OpenMediaVault Plugin Developers <plugins@omv-extras.org>  Sat, 25 Feb 2017 15:54:20 -0600
+
 openmediavault-omvextrasorg (3.4.27) stable; urgency=low
 
   * Add teamviewer host repo
@@ -37,13 +42,6 @@
   * Pin virtualbox higher
 
  -- OpenMediaVault Plugin Developers <plugins@omv-extras.org>  Sun, 05 Mar 2017 18:58:00 -0600
-=======
-openmediavault-omvextrasorg (4.0.0) stable; urgency=low
-
-  * Adapt for OMV 4.x
-
- -- OpenMediaVault Plugin Developers <plugins@omv-extras.org>  Sat, 25 Feb 2017 15:54:20 -0600
->>>>>>> 1cf28505
 
 openmediavault-omvextrasorg (3.4.21) stable; urgency=low
 
