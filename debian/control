--- conflicted
+++ resolved
@@ -10,12 +10,8 @@
 Package: openmediavault-omvextrasorg
 Architecture: all
 Depends: apt-transport-https,
-<<<<<<< HEAD
-         openmediavault (>= 3.0.67),
-=======
          gnupg,
-         openmediavault (>= 4.0.2),
->>>>>>> 1cf28505
+         openmediavault (>= 4.0.4),
          ${misc:Depends}
 Breaks: openmediavault (<< 4.0)
 Description: OMV-Extras.org Package Repositories for OpenMediaVault
