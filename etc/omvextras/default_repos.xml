<repos>
  <repo>
    <uuid>eafccbb8-0e48-11e6-b74e-000c290ea003</uuid>
    <enable>1</enable>
    <name>OMV-Extras.org</name>
    <repo1>https://dl.bintray.com/openmediavault-plugin-developers/arrakis stretch main</repo1>
    <repo2></repo2>
    <repo3></repo3>
    <key1></key1>
    <key2></key2>
    <key3></key3>
    <comment>Stable omv-extras.org repo</comment>
    <package1>*</package1><pin1>release n=arrakis, origin dl.bintray.com</pin1><priority1>995</priority1>
    <package2></package2><pin2></pin2><priority2></priority2>
    <package3></package3><pin3></pin3><priority3></priority3>
    <permanent>1</permanent>
  </repo>
  <repo>
    <uuid>eafd2f2c-0e48-11e6-9028-000c290ea003</uuid>
    <enable>0</enable>
    <name>OMV-Extras.org Testing</name>
    <repo1>https://dl.bintray.com/openmediavault-plugin-developers/arrakis-testing stretch main</repo1>
    <repo2></repo2>
    <repo3></repo3>
    <key1></key1>
    <key2></key2>
    <key3></key3>
    <comment>Testing omv-extras.org repo</comment>
    <package1>*</package1><pin1>release n=arrakis-testing, origin dl.bintray.com</pin1><priority1>996</priority1>
    <package2></package2><pin2></pin2><priority2></priority2>
    <package3></package3><pin3></pin3><priority3></priority3>
    <permanent>1</permanent>
  </repo>
  <repo>
    <uuid>eafd450c-0e48-11e6-8349-000c290ea003</uuid>
    <enable>0</enable>
    <name>Plexmediaserver</name>
<<<<<<< HEAD
    <repo1>https://dl.bintray.com/openmediavault-plugin-developers/erasmus-plex jessie main</repo1>
    <repo2>https://downloads.plex.tv/repo/deb/ ./public main</repo2>
=======
    <repo1>https://dl.bintray.com/openmediavault-plugin-developers/arrakis-plex stretch main</repo1>
    <repo2>https://downloads.plex.tv/repo/deb/ public main</repo2>
>>>>>>> 1cf28505
    <repo3></repo3>
    <key1></key1>
    <key2></key2>
    <key3></key3>
    <comment>Plexmediaserver repo</comment>
    <package1>*</package1><pin1>release n=arrakis-plex, origin dl.bintray.com</pin1><priority1>995</priority1>
    <package2></package2><pin2></pin2><priority2></priority2>
    <package3></package3><pin3></pin3><priority3></priority3>
    <permanent>1</permanent>
  </repo>
  <repo>
    <uuid>eafd7090-0e48-11e6-9ce2-000c290ea003</uuid>
    <enable>0</enable>
    <name>Sync</name>
    <repo1>https://dl.bintray.com/openmediavault-plugin-developers/arrakis-sync stretch main</repo1>
    <repo2>http://apt.syncthing.net/ syncthing release</repo2>
    <repo3></repo3>
    <key1></key1>
    <key2></key2>
    <key3></key3>
    <comment>Sync repo</comment>
    <package1>*</package1><pin1>release n=arrakis-sync, origin dl.bintray.com</pin1><priority1>995</priority1>
    <package2></package2><pin2></pin2><priority2></priority2>
    <package3></package3><pin3></pin3><priority3></priority3>
    <permanent>1</permanent>
  </repo>
  <repo>
<<<<<<< HEAD
=======
    <uuid>eafdb488-0e48-11e6-a13f-000c290ea003</uuid>
    <enable>0</enable>
    <name>Mono</name>
    <repo1>https://dl.bintray.com/openmediavault-plugin-developers/arrakis-mono stretch main</repo1>
    <repo2>http://download.mono-project.com/repo/debian wheezy main</repo2>
    <repo3>http://download.mono-project.com/repo/debian wheezy-libjpeg62-compat main</repo3>
    <key1>FDA5DFFC</key1>
    <key2></key2>
    <key3></key3>
    <comment>Mono repo</comment>
    <package1>*</package1><pin1>release n=arrakis-mono, origin dl.bintray.com</pin1><priority1>996</priority1>
    <package2>*</package2><pin2>release o=download.mono-project.com</pin2><priority2>1001</priority2>
    <package3></package3><pin3></pin3><priority3></priority3>
    <permanent>1</permanent>
  </repo>
  <repo>
    <uuid>eafdcad6-0e48-11e6-9e11-000c290ea003</uuid>
    <enable>0</enable>
    <name>Mono Testing</name>
    <repo1>https://dl.bintray.com/openmediavault-plugin-developers/arrakis-monotesting stretch main</repo1>
    <repo2></repo2>
    <repo3></repo3>
    <key1></key1>
    <key2></key2>
    <key3></key3>
    <comment>Mono Testing repo</comment>
    <package1>*</package1><pin1>release n=arrakis-mono-testing, origin dl.bintray.com</pin1><priority1>997</priority1>
    <package2></package2><pin2></pin2><priority2></priority2>
    <package3></package3><pin3></pin3><priority3></priority3>
    <permanent>1</permanent>
  </repo>
  <repo>
>>>>>>> 1cf28505
    <uuid>eafdcad6-0e48-11e6-9e19-000c290ea003</uuid>
    <enable>0</enable>
    <name>Docker</name>
    <repo1>https://dl.bintray.com/openmediavault-plugin-developers/arrakis-docker stretch main</repo1>
    <repo2>https://apt.dockerproject.org/repo debian-stretch main</repo2>
    <repo3></repo3>
    <key1>58118E89F3A912897C070ADBF76221572C52609D</key1>
    <key2></key2>
    <key3></key3>
    <comment>Docker repo</comment>
    <package1>*</package1><pin1>release n=arrakis-docker, origin dl.bintray.com</pin1><priority1>996</priority1>
    <package2>*</package2><pin2>release o=apt.dockerproject.org</pin2><priority2>1001</priority2>
    <package3></package3><pin3></pin3><priority3></priority3>
    <permanent>1</permanent>
  </repo>
  <repo>
    <uuid>eafdcad6-0e48-11e6-9e31-000c290ea003</uuid>
    <enable>0</enable>
<<<<<<< HEAD
    <name>HWRaid</name>
    <repo1>https://dl.bintray.com/openmediavault-plugin-developers/erasmus-hwraid jessie main</repo1>
    <repo2>http://hwraid.le-vert.net/debian jessie main</repo2>
=======
    <name>Docker Testing</name>
    <repo1>https://dl.bintray.com/openmediavault-plugin-developers/arrakis-docker2 stretch main</repo1>
    <repo2></repo2>
>>>>>>> 1cf28505
    <repo3></repo3>
    <key1></key1>
    <key2></key2>
    <key3></key3>
<<<<<<< HEAD
    <comment>HWRaid repo</comment>
    <package1>*</package1><pin1>release n=erasmus-hwraid, origin dl.bintray.com</pin1><priority1>996</priority1>
=======
    <comment>Docker testing repo</comment>
    <package1>*</package1><pin1>release n=arrakis-docker2, origin dl.bintray.com</pin1><priority1>997</priority1>
>>>>>>> 1cf28505
    <package2></package2><pin2></pin2><priority2></priority2>
    <package3></package3><pin3></pin3><priority3></priority3>
    <permanent>1</permanent>
  </repo>
  <repo>
    <uuid>07f6f64f-8dd8-4d19-8832-bd9608d2476f</uuid>
    <enable>0</enable>
<<<<<<< HEAD
    <name>Docker CE</name>
    <repo1>https://dl.bintray.com/openmediavault-plugin-developers/erasmus-ce-docker jessie main</repo1>
    <repo2>https://download.docker.com/linux/debian jessie stable</repo2>
    <repo3></repo3>
    <key1>9DC858229FC7DD38854AE2D88D81803C0EBFCD88</key1>
    <key2></key2>
    <key3></key3>
    <comment>Docker CE repo. Replaces old Docker repo.</comment>
    <package1>*</package1><pin1>release n=erasmus-ce-docker, origin dl.bintray.com</pin1><priority1>996</priority1>
    <package2>*</package2><pin2>release o=download.docker.com</pin2><priority2>1001</priority2>
    <package3></package3><pin3></pin3><priority3></priority3>
    <permanent>1</permanent>
  </repo>
  <repo>
    <uuid>9b49b9a4-82d8-11e7-b73c-c7a588ae65a8</uuid>
    <enable>0</enable>
    <name>Teamviewer</name>
    <repo1>deb http://linux.teamviewer.com/deb stable tv12</repo1>
    <repo2>https://dl.bintray.com/openmediavault-plugin-developers/erasmus-teamviewer jessie main</repo2>
=======
    <name>HWRaid</name>
    <repo1>https://dl.bintray.com/openmediavault-plugin-developers/arrakis-hwraid stretch main</repo1>
    <repo2>http://hwraid.le-vert.net/debian stretch main</repo2>
>>>>>>> 1cf28505
    <repo3></repo3>
    <key1></key1>
    <key2></key2>
    <key3></key3>
<<<<<<< HEAD
    <comment>Teamviewer repo</comment>
    <package1></package1><pin1></pin1><priority1></priority1>
=======
    <comment>HWRaid repo</comment>
    <package1>*</package1><pin1>release n=arrakis-hwraid, origin dl.bintray.com</pin1><priority1>996</priority1>
>>>>>>> 1cf28505
    <package2></package2><pin2></pin2><priority2></priority2>
    <package3></package3><pin3></pin3><priority3></priority3>
    <permanent>1</permanent>
  </repo>
</repos><|MERGE_RESOLUTION|>--- conflicted
+++ resolved
@@ -35,13 +35,8 @@
     <uuid>eafd450c-0e48-11e6-8349-000c290ea003</uuid>
     <enable>0</enable>
     <name>Plexmediaserver</name>
-<<<<<<< HEAD
-    <repo1>https://dl.bintray.com/openmediavault-plugin-developers/erasmus-plex jessie main</repo1>
+    <repo1>https://dl.bintray.com/openmediavault-plugin-developers/arrakis-plex stretch main</repo1>
     <repo2>https://downloads.plex.tv/repo/deb/ ./public main</repo2>
-=======
-    <repo1>https://dl.bintray.com/openmediavault-plugin-developers/arrakis-plex stretch main</repo1>
-    <repo2>https://downloads.plex.tv/repo/deb/ public main</repo2>
->>>>>>> 1cf28505
     <repo3></repo3>
     <key1></key1>
     <key2></key2>
@@ -69,41 +64,6 @@
     <permanent>1</permanent>
   </repo>
   <repo>
-<<<<<<< HEAD
-=======
-    <uuid>eafdb488-0e48-11e6-a13f-000c290ea003</uuid>
-    <enable>0</enable>
-    <name>Mono</name>
-    <repo1>https://dl.bintray.com/openmediavault-plugin-developers/arrakis-mono stretch main</repo1>
-    <repo2>http://download.mono-project.com/repo/debian wheezy main</repo2>
-    <repo3>http://download.mono-project.com/repo/debian wheezy-libjpeg62-compat main</repo3>
-    <key1>FDA5DFFC</key1>
-    <key2></key2>
-    <key3></key3>
-    <comment>Mono repo</comment>
-    <package1>*</package1><pin1>release n=arrakis-mono, origin dl.bintray.com</pin1><priority1>996</priority1>
-    <package2>*</package2><pin2>release o=download.mono-project.com</pin2><priority2>1001</priority2>
-    <package3></package3><pin3></pin3><priority3></priority3>
-    <permanent>1</permanent>
-  </repo>
-  <repo>
-    <uuid>eafdcad6-0e48-11e6-9e11-000c290ea003</uuid>
-    <enable>0</enable>
-    <name>Mono Testing</name>
-    <repo1>https://dl.bintray.com/openmediavault-plugin-developers/arrakis-monotesting stretch main</repo1>
-    <repo2></repo2>
-    <repo3></repo3>
-    <key1></key1>
-    <key2></key2>
-    <key3></key3>
-    <comment>Mono Testing repo</comment>
-    <package1>*</package1><pin1>release n=arrakis-mono-testing, origin dl.bintray.com</pin1><priority1>997</priority1>
-    <package2></package2><pin2></pin2><priority2></priority2>
-    <package3></package3><pin3></pin3><priority3></priority3>
-    <permanent>1</permanent>
-  </repo>
-  <repo>
->>>>>>> 1cf28505
     <uuid>eafdcad6-0e48-11e6-9e19-000c290ea003</uuid>
     <enable>0</enable>
     <name>Docker</name>
@@ -122,26 +82,15 @@
   <repo>
     <uuid>eafdcad6-0e48-11e6-9e31-000c290ea003</uuid>
     <enable>0</enable>
-<<<<<<< HEAD
     <name>HWRaid</name>
-    <repo1>https://dl.bintray.com/openmediavault-plugin-developers/erasmus-hwraid jessie main</repo1>
+    <repo1>https://dl.bintray.com/openmediavault-plugin-developers/arrakis-hwraid jessie main</repo1>
     <repo2>http://hwraid.le-vert.net/debian jessie main</repo2>
-=======
-    <name>Docker Testing</name>
-    <repo1>https://dl.bintray.com/openmediavault-plugin-developers/arrakis-docker2 stretch main</repo1>
-    <repo2></repo2>
->>>>>>> 1cf28505
     <repo3></repo3>
     <key1></key1>
     <key2></key2>
     <key3></key3>
-<<<<<<< HEAD
     <comment>HWRaid repo</comment>
-    <package1>*</package1><pin1>release n=erasmus-hwraid, origin dl.bintray.com</pin1><priority1>996</priority1>
-=======
-    <comment>Docker testing repo</comment>
-    <package1>*</package1><pin1>release n=arrakis-docker2, origin dl.bintray.com</pin1><priority1>997</priority1>
->>>>>>> 1cf28505
+    <package1>*</package1><pin1>release n=arrakis-hwraid, origin dl.bintray.com</pin1><priority1>996</priority1>
     <package2></package2><pin2></pin2><priority2></priority2>
     <package3></package3><pin3></pin3><priority3></priority3>
     <permanent>1</permanent>
@@ -149,16 +98,15 @@
   <repo>
     <uuid>07f6f64f-8dd8-4d19-8832-bd9608d2476f</uuid>
     <enable>0</enable>
-<<<<<<< HEAD
     <name>Docker CE</name>
-    <repo1>https://dl.bintray.com/openmediavault-plugin-developers/erasmus-ce-docker jessie main</repo1>
+    <repo1>https://dl.bintray.com/openmediavault-plugin-developers/arrakis-docker jessie main</repo1>
     <repo2>https://download.docker.com/linux/debian jessie stable</repo2>
     <repo3></repo3>
     <key1>9DC858229FC7DD38854AE2D88D81803C0EBFCD88</key1>
     <key2></key2>
     <key3></key3>
-    <comment>Docker CE repo. Replaces old Docker repo.</comment>
-    <package1>*</package1><pin1>release n=erasmus-ce-docker, origin dl.bintray.com</pin1><priority1>996</priority1>
+    <comment>Docker CE repo.</comment>
+    <package1>*</package1><pin1>release n=arrakis-docker, origin dl.bintray.com</pin1><priority1>996</priority1>
     <package2>*</package2><pin2>release o=download.docker.com</pin2><priority2>1001</priority2>
     <package3></package3><pin3></pin3><priority3></priority3>
     <permanent>1</permanent>
@@ -168,23 +116,13 @@
     <enable>0</enable>
     <name>Teamviewer</name>
     <repo1>deb http://linux.teamviewer.com/deb stable tv12</repo1>
-    <repo2>https://dl.bintray.com/openmediavault-plugin-developers/erasmus-teamviewer jessie main</repo2>
-=======
-    <name>HWRaid</name>
-    <repo1>https://dl.bintray.com/openmediavault-plugin-developers/arrakis-hwraid stretch main</repo1>
-    <repo2>http://hwraid.le-vert.net/debian stretch main</repo2>
->>>>>>> 1cf28505
+    <repo2>https://dl.bintray.com/openmediavault-plugin-developers/arrakis-teamviewer jessie main</repo2>
     <repo3></repo3>
     <key1></key1>
     <key2></key2>
     <key3></key3>
-<<<<<<< HEAD
     <comment>Teamviewer repo</comment>
     <package1></package1><pin1></pin1><priority1></priority1>
-=======
-    <comment>HWRaid repo</comment>
-    <package1>*</package1><pin1>release n=arrakis-hwraid, origin dl.bintray.com</pin1><priority1>996</priority1>
->>>>>>> 1cf28505
     <package2></package2><pin2></pin2><priority2></priority2>
     <package3></package3><pin3></pin3><priority3></priority3>
     <permanent>1</permanent>
